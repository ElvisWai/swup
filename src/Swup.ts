--- conflicted
+++ resolved
@@ -41,12 +41,10 @@
 	requestHeaders: Record<string, string>;
 	/** Rewrite URLs before loading them. */
 	resolveUrl: (url: string) => string;
-<<<<<<< HEAD
-	timeout: number;
-=======
 	/** Callback for telling swup to ignore certain popstate events.  */
 	skipPopStateHandling: (event: any) => boolean;
->>>>>>> 7d4cb749
+	/** Request timeout in milliseconds.  */
+	timeout: number;
 };
 
 export default class Swup {

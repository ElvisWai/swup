--- conflicted
+++ resolved
@@ -98,17 +98,12 @@
 
 		// Create/update history record if this is not a popstate call or leads to the same URL
 		if (!this.visit.history.popstate) {
-<<<<<<< HEAD
 			// Add the hash directly from the trigger element
 			const newUrl = url + (el ? Location.fromElement(el).hash : '');
-			if (this.visit.history.action === 'replace') {
-=======
-			const newUrl = this.visit.to.url + (this.visit.scroll.target || '');
 			if (
 				this.visit.history.action === 'replace' ||
 				this.visit.to.url === this.currentPageUrl
 			) {
->>>>>>> 0e91e999
 				updateHistoryRecord(newUrl);
 			} else {
 				const index = this.currentHistoryIndex + 1;

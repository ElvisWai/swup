--- conflicted
+++ resolved
@@ -151,9 +151,9 @@
 		const customHandler = vi.fn();
 		const originalHandler = vi.fn();
 
-		swup.hooks.on('enabled', customHandler, { replace: true });
-
-		await swup.hooks.trigger('enabled', undefined, originalHandler);
+		swup.hooks.on('swup:enable', customHandler, { replace: true });
+
+		await swup.hooks.trigger('swup:enable', undefined, originalHandler);
 
 		expect(customHandler).toBeCalledTimes(1);
 		expect(originalHandler).toBeCalledTimes(0);
@@ -165,9 +165,9 @@
 		const originalHandler = vi.fn();
 		const ctx = swup.context;
 
-		swup.hooks.on('enabled', customHandler, { replace: true });
-
-		await swup.hooks.trigger('enabled', undefined, originalHandler);
+		swup.hooks.on('swup:enable', customHandler, { replace: true });
+
+		await swup.hooks.trigger('swup:enable', undefined, originalHandler);
 
 		expect(customHandler).toBeCalledWith(ctx, undefined, originalHandler);
 	});
@@ -178,11 +178,7 @@
 		const handler = vi.fn();
 		const ctx = swup.context;
 
-<<<<<<< HEAD
-		swup.hooks.on('swup:enable', listener, { replace: true });
-=======
-		swup.hooks.on('enabled', listener);
->>>>>>> 981c4dee
+		swup.hooks.on('swup:enable', listener);
 
 		await swup.hooks.trigger('swup:enable', undefined, handler);
 

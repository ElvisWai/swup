--- conflicted
+++ resolved
@@ -22,13 +22,8 @@
 			const { status, responseText, responseURL } = response;
 
 			if (status === 500) {
-<<<<<<< HEAD
 				this.hooks.trigger('serverError');
-				reject(url);
-=======
-				this.triggerEvent('serverError');
 				reject(requestURL);
->>>>>>> 7721f5de
 				return;
 			}
 
@@ -36,11 +31,6 @@
 				reject(requestURL);
 				return;
 			}
-<<<<<<< HEAD
-			const page = { url, html };
-			this.cache.cacheUrl(page);
-			this.hooks.trigger('pageLoaded');
-=======
 
 			const html = responseText;
 			const { url } = Location.fromUrl(responseURL || requestURL);
@@ -51,8 +41,7 @@
 				this.cache.cacheUrl(page);
 			}
 
-			this.triggerEvent('pageLoaded');
->>>>>>> 7721f5de
+			this.hooks.trigger('pageLoaded');
 			resolve(page);
 		});
 	});

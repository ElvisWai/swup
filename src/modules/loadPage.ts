<<<<<<< HEAD
import { classify, createHistoryRecord, getCurrentUrl, Location } from '../helpers.js';
=======
import { classify, createHistoryRecord, updateHistoryRecord, getCurrentUrl } from '../helpers.js';
>>>>>>> 96b37da7
import Swup from '../Swup.js';

export type HistoryAction = 'push' | 'replace';

export type TransitionOptions = {
	url: string;
	customTransition?: string;
	history?: HistoryAction;
};

export type PageLoadOptions = {
	url: string;
	customTransition?: string;
	history?: HistoryAction;
	event?: PopStateEvent;
};

export function loadPage(this: Swup, data: TransitionOptions) {
	const { url } = data;

	// Check if the visit should be ignored
	if (this.shouldIgnoreVisit(url)) {
		window.location.href = url;
	} else {
		this.performPageLoad(data);
	}
}

export function performPageLoad(this: Swup, data: PageLoadOptions) {
	const { url, event, customTransition, history: historyAction = 'push' } = data ?? {};

	const isHistoryVisit = event instanceof PopStateEvent;
	const skipTransition = this.shouldSkipTransition({ url, event });

	this.triggerEvent('transitionStart', event);

	// set transition object
	this.updateTransition(getCurrentUrl(), url, customTransition);
	if (customTransition != null) {
		document.documentElement.classList.add(`to-${classify(customTransition)}`);
	}

	// start/skip animation
	const animationPromises = this.leavePage({ event, skipTransition });

	// Load page data
	const fetchPromise = this.fetchPage(data);

	// create history record if this is not a popstate call (with or without anchor)
	if (!isHistoryVisit) {
		const historyUrl = url + (this.scrollToElement || '');
		if (historyAction === 'replace') {
			updateHistoryRecord(historyUrl);
		} else {
			createHistoryRecord(historyUrl);
		}
	}

	this.currentPageUrl = getCurrentUrl();

	// when everything is ready, render the page
	Promise.all([fetchPromise, ...animationPromises])
		.then(([page]) => {
			const { url: requestedUrl } = Location.fromUrl(url);
			this.renderPage(requestedUrl, page, { event, skipTransition });
		})
		.catch((errorUrl) => {
			// Return early if errorUrl is not defined (probably aborted preload request)
			if (errorUrl === undefined) return;

			// Rewrite `skipPopStateHandling` to redirect manually when `history.go` is processed
			this.options.skipPopStateHandling = () => {
				window.location = errorUrl;
				return true;
			};

			// Go back to the actual page we're still at
			history.go(-1);
		});
}<|MERGE_RESOLUTION|>--- conflicted
+++ resolved
@@ -1,8 +1,10 @@
-<<<<<<< HEAD
-import { classify, createHistoryRecord, getCurrentUrl, Location } from '../helpers.js';
-=======
-import { classify, createHistoryRecord, updateHistoryRecord, getCurrentUrl } from '../helpers.js';
->>>>>>> 96b37da7
+import {
+	classify,
+	createHistoryRecord,
+	updateHistoryRecord,
+	getCurrentUrl,
+	Location
+} from '../helpers.js';
 import Swup from '../Swup.js';
 
 export type HistoryAction = 'push' | 'replace';

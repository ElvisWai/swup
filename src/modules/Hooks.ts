import { DelegateEvent } from 'delegate-it';

import Swup from '../Swup.js';
import { isPromise, runAsPromise } from '../utils.js';
import { Visit } from './Visit.js';
import { FetchOptions, PageData } from './fetchPage.js';

export interface HookDefinitions {
	'animation:out:start': undefined;
	'animation:out:await': { skip: boolean };
	'animation:out:end': undefined;
	'animation:in:start': undefined;
	'animation:in:await': { skip: boolean };
	'animation:in:end': undefined;
	'animation:skip': undefined;
	'cache:clear': undefined;
	'cache:set': { page: PageData };
	'content:replace': { page: PageData };
	'content:scroll': undefined;
	'enable': undefined;
	'disable': undefined;
	'fetch:request': { url: string; options: FetchOptions };
	'fetch:error': { url: string; status: number; response: Response };
	'history:popstate': { event: PopStateEvent };
	'link:click': { el: HTMLAnchorElement; event: DelegateEvent<MouseEvent> };
	'link:self': undefined;
	'link:anchor': { hash: string };
	'link:newtab': { href: string };
	'page:load': { page?: PageData; cache?: boolean; options: FetchOptions };
	'page:view': { url: string; title: string };
	'scroll:top': { options: ScrollIntoViewOptions };
	'scroll:anchor': { hash: string; options: ScrollIntoViewOptions };
	'visit:start': undefined;
	'visit:end': undefined;
}

export interface HookReturnValues {
	'content:scroll': Promise<boolean>;
	'fetch:request': Promise<Response>;
	'page:load': Promise<PageData>;
	'scroll:top': boolean;
	'scroll:anchor': boolean;
}

export type HookArguments<T extends HookName> = HookDefinitions[T];

export type HookName = keyof HookDefinitions;

/** A generic hook handler. */
export type Handler<T extends HookName> = (
	/** Context about the current visit. */
	visit: Visit,
	/** Local arguments passed into the handler. */
	args: HookArguments<T>
) => Promise<unknown> | unknown;

/** A default hook handler with an expected return type. */
export type DefaultHandler<T extends HookName> = (
	/** Context about the current visit. */
	visit: Visit,
	/** Local arguments passed into the handler. */
	args: HookArguments<T>,
<<<<<<< HEAD
	defaultHandler?: Handler<T>
) => Promise<any> | any;
=======
	/** Default handler to be executed. Available if replacing an internal hook handler. */
	defaultHandler?: DefaultHandler<T>
) => T extends keyof HookReturnValues ? HookReturnValues[T] : Promise<unknown> | unknown;
>>>>>>> 7fcc16e5

export type Handlers = {
	[K in HookName]: Handler<K>[];
};

/** Unregister a previously registered hook handler. */
export type HookUnregister = () => void;

/** Define when and how a hook handler is executed. */
export type HookOptions = {
	/** Execute the hook once, then remove the handler */
	once?: boolean;
	/** Execute the hook before the internal default handler */
	before?: boolean;
	/** Set a priority for when to execute this hook. Lower numbers execute first. Default: `0` */
	priority?: number;
	/** Replace the internal default handler with this hook handler */
	replace?: boolean;
};

export type HookRegistration<
	T extends HookName,
	H extends Handler<T> | DefaultHandler<T> = Handler<T>
> = {
	id: number;
	hook: T;
	handler: H;
	defaultHandler?: DefaultHandler<T>;
} & HookOptions;

type HookLedger<T extends HookName> = Map<Handler<T>, HookRegistration<T>>;

interface HookRegistry extends Map<HookName, HookLedger<HookName>> {
	get<K extends HookName>(key: K): HookLedger<K> | undefined;
	set<K extends HookName>(key: K, value: HookLedger<K>): this;
}

/**
 * Hook registry.
 *
 * Create, trigger and handle hooks.
 *
 */
export class Hooks {
	/** Swup instance this registry belongs to */
	protected swup: Swup;

	/** Map of all registered hook handlers. */
	protected registry: HookRegistry = new Map();

	// Can we deduplicate this somehow? Or make it error when not in sync with HookDefinitions?
	// https://stackoverflow.com/questions/53387838/how-to-ensure-an-arrays-values-the-keys-of-a-typescript-interface/53395649
	protected readonly hooks: HookName[] = [
		'animation:out:start',
		'animation:out:await',
		'animation:out:end',
		'animation:in:start',
		'animation:in:await',
		'animation:in:end',
		'animation:skip',
		'cache:clear',
		'cache:set',
		'content:replace',
		'content:scroll',
		'enable',
		'disable',
		'fetch:request',
		'fetch:error',
		'history:popstate',
		'link:click',
		'link:self',
		'link:anchor',
		'link:newtab',
		'page:load',
		'page:view',
		'scroll:top',
		'scroll:anchor',
		'visit:start',
		'visit:end'
	];

	constructor(swup: Swup) {
		this.swup = swup;
		this.init();
	}

	/**
	 * Create ledgers for all core hooks.
	 */
	protected init() {
		this.hooks.forEach((hook) => this.create(hook));
	}

	/**
	 * Create a new hook type.
	 */
	create(hook: string) {
		if (!this.registry.has(hook as HookName)) {
			this.registry.set(hook as HookName, new Map());
		}
	}

	/**
	 * Check if a hook type exists.
	 */
	exists(hook: HookName): boolean {
		return this.registry.has(hook);
	}

	/**
	 * Get the ledger with all registrations for a hook.
	 */
	protected get<T extends HookName>(hook: T): HookLedger<T> | undefined {
		const ledger = this.registry.get(hook);
		if (ledger) {
			return ledger;
		}
		console.error(`Unknown hook '${hook}'`);
	}

	/**
	 * Remove all handlers of all hooks.
	 */
	clear() {
		this.registry.forEach((ledger) => ledger.clear());
	}

	/**
	 * Register a new hook handler.
	 * @param hook Name of the hook to listen for
	 * @param handler The handler function to execute
	 * @param options Object to specify how and when the handler is executed
	 *                Available options:
	 *                - `once`: Only execute the handler once
	 *                - `before`: Execute the handler before the default handler
	 *                - `priority`: Specify the order in which the handlers are executed
	 *                - `replace`: Replace the default handler with this handler
	 * @returns A function to unregister the handler
	 */

	// Overload: replacing default handler
	on<T extends HookName, O extends HookOptions>(hook: T, handler: DefaultHandler<T>, options: O & { replace: true }): HookUnregister; // prettier-ignore
	// Overload: passed in handler options
	on<T extends HookName, O extends HookOptions>(hook: T, handler: Handler<T>, options: O): HookUnregister; // prettier-ignore
	// Overload: no handler options
	on<T extends HookName>(hook: T, handler: Handler<T>): HookUnregister; // prettier-ignore
	// Implementation
	on<T extends HookName, O extends HookOptions>(
		hook: T,
		handler: O['replace'] extends true ? DefaultHandler<T> : Handler<T>,
		options: Partial<O> = {}
	): HookUnregister {
		const ledger = this.get(hook);
		if (!ledger) {
			console.warn(`Hook '${hook}' not found.`);
			return () => {};
		}

		const id = ledger.size + 1;
		const registration: HookRegistration<T> = { ...options, id, hook, handler };
		ledger.set(handler, registration);

		return () => this.off(hook, handler);
	}

	/**
	 * Register a new hook handler to run before the default handler.
	 * Shortcut for `hooks.on(hook, handler, { before: true })`.
	 * @param hook Name of the hook to listen for
	 * @param handler The handler function to execute
	 * @param options Any other event options (see `hooks.on()` for details)
	 * @returns A function to unregister the handler
	 * @see on
	 */
	// Overload: passed in handler options
	before<T extends HookName>(hook: T, handler: Handler<T>, options: HookOptions): HookUnregister;
	// Overload: no handler options
	before<T extends HookName>(hook: T, handler: Handler<T>): HookUnregister;
	// Implementation
	before<T extends HookName>(
		hook: T,
		handler: Handler<T>,
		options: HookOptions = {}
	): HookUnregister {
		return this.on(hook, handler, { ...options, before: true });
	}

	/**
	 * Register a new hook handler to replace the default handler.
	 * Shortcut for `hooks.on(hook, handler, { replace: true })`.
	 * @param hook Name of the hook to listen for
	 * @param handler The handler function to execute instead of the default handler
	 * @param options Any other event options (see `hooks.on()` for details)
	 * @returns A function to unregister the handler
	 * @see on
	 */
	// Overload: passed in handler options
	replace<T extends HookName>(hook: T, handler: DefaultHandler<T>, options: HookOptions): HookUnregister; // prettier-ignore
	// Overload: no handler options
	replace<T extends HookName>(hook: T, handler: DefaultHandler<T>): HookUnregister; // prettier-ignore
	// Implementation
	replace<T extends HookName>(
		hook: T,
		handler: DefaultHandler<T>,
		options: HookOptions = {}
	): HookUnregister {
		return this.on(hook, handler, { ...options, replace: true });
	}

	/**
	 * Register a new hook handler to run once.
	 * Shortcut for `hooks.on(hook, handler, { once: true })`.
	 * @param hook Name of the hook to listen for
	 * @param handler The handler function to execute
	 * @param options Any other event options (see `hooks.on()` for details)
	 * @see on
	 */
	// Overload: passed in handler options
	once<T extends HookName>(hook: T, handler: Handler<T>, options: HookOptions): HookUnregister;
	// Overload: no handler options
	once<T extends HookName>(hook: T, handler: Handler<T>): HookUnregister;
	// Implementation
	once<T extends HookName>(
		hook: T,
		handler: Handler<T>,
		options: HookOptions = {}
	): HookUnregister {
		return this.on(hook, handler, { ...options, once: true });
	}

	/**
	 * Unregister a hook handler.
	 * @param hook Name of the hook the handler is registered for
	 * @param handler The handler function that was registered.
	 *                If omitted, all handlers for the hook will be removed.
	 */
	// Overload: unregister a specific handler
	off<T extends HookName>(hook: T, handler: Handler<T> | DefaultHandler<T>): void;
	// Overload: unregister all handlers
	off<T extends HookName>(hook: T): void;
	// Implementation
	off<T extends HookName>(hook: T, handler?: Handler<T> | DefaultHandler<T>): void {
		const ledger = this.get(hook);
		if (ledger && handler) {
			const deleted = ledger.delete(handler);
			if (!deleted) {
				console.warn(`Handler for hook '${hook}' not found.`);
			}
		} else if (ledger) {
			ledger.clear();
		}
	}

	/**
	 * Trigger a hook asynchronously, executing its default handler and all registered handlers.
	 * Will execute all handlers in order and `await` any `Promise`s they return.
	 * @param hook Name of the hook to trigger
	 * @param args Arguments to pass to the handler
	 * @param defaultHandler A default implementation of this hook to execute
	 * @returns The resolved return value of the executed default handler
	 */
	async call<T extends HookName>(
		hook: T,
		args: HookArguments<T>,
		defaultHandler?: DefaultHandler<T>
	): Promise<Awaited<ReturnType<DefaultHandler<T>>>> {
		const { before, handler, after } = this.getHandlers(hook, defaultHandler);
		await this.run(before, args);
		const [result] = await this.run(handler, args);
		await this.run(after, args);
		this.dispatchDomEvent(hook, args);
		return result;
	}

	/**
	 * Trigger a hook synchronously, executing its default handler and all registered handlers.
	 * Will execute all handlers in order, but will **not** `await` any `Promise`s they return.
	 * @param hook Name of the hook to trigger
	 * @param args Arguments to pass to the handler
	 * @param defaultHandler A default implementation of this hook to execute
	 * @returns The (possibly unresolved) return value of the executed default handler
	 */
	callSync<T extends HookName>(
		hook: T,
		args: HookArguments<T>,
		defaultHandler?: DefaultHandler<T>
	): ReturnType<DefaultHandler<T>> {
		const { before, handler, after } = this.getHandlers(hook, defaultHandler);
		this.runSync(before, args);
		const [result] = this.runSync(handler, args);
		this.runSync(after, args);
		this.dispatchDomEvent(hook, args);
		return result;
	}

	/**
	 * Execute the handlers for a hook, in order, as `Promise`s that will be `await`ed.
	 * @param registrations The registrations (handler + options) to execute
	 * @param args Arguments to pass to the handler
	 */

	// Overload: running DefaultHandler: expect DefaultHandler return type
	protected async run<T extends HookName>(registrations: HookRegistration<T, DefaultHandler<T>>[], args: HookArguments<T>): Promise<Awaited<ReturnType<DefaultHandler<T>>>[]>; // prettier-ignore
	// Overload:  running user handler: expect no specific type
	protected async run<T extends HookName>(registrations: HookRegistration<T>[], args: HookArguments<T>): Promise<unknown[]>; // prettier-ignore
	// Implementation
	protected async run<T extends HookName, R extends HookRegistration<T>[]>(
		registrations: R,
		args: HookArguments<T>
	): Promise<Awaited<ReturnType<DefaultHandler<T>>> | unknown[]> {
		const results = [];
		for (const { hook, handler, defaultHandler, once } of registrations) {
			const result = await runAsPromise(handler, [this.swup.visit, args, defaultHandler]);
			results.push(result);
			if (once) {
				this.off(hook, handler);
			}
		}
		return results;
	}

	/**
	 * Execute the handlers for a hook, in order, without `await`ing any returned `Promise`s.
	 * @param registrations The registrations (handler + options) to execute
	 * @param args Arguments to pass to the handler
	 */

	// Overload: running DefaultHandler: expect DefaultHandler return type
	protected runSync<T extends HookName>(registrations: HookRegistration<T, DefaultHandler<T>>[], args: HookArguments<T> ): ReturnType<DefaultHandler<T>>[]; // prettier-ignore
	// Overload: running user handler: expect no specific type
	protected runSync<T extends HookName>(registrations: HookRegistration<T>[], args: HookArguments<T>): unknown[]; // prettier-ignore
	// Implementation
	protected runSync<T extends HookName, R extends HookRegistration<T>[]>(
		registrations: R,
		args: HookArguments<T>
	): (ReturnType<DefaultHandler<T>> | unknown)[] {
		const results = [];
		for (const { hook, handler, defaultHandler, once } of registrations) {
			const result = (handler as DefaultHandler<T>)(this.swup.visit, args, defaultHandler);
			results.push(result);
			if (isPromise(result)) {
				console.warn(
					`Promise returned from handler for synchronous hook '${hook}'.` +
						`Swup will not wait for it to resolve.`
				);
			}
			if (once) {
				this.off(hook, handler);
			}
		}
		return results;
	}

	/**
	 * Get all registered handlers for a hook, sorted by priority and registration order.
	 * @param hook Name of the hook
	 * @param defaultHandler The optional default handler of this hook
	 * @returns An object with the handlers sorted into `before` and `after` arrays,
	 *          as well as a flag indicating if the original handler was replaced
	 */
	protected getHandlers<T extends HookName>(hook: T, defaultHandler?: DefaultHandler<T>) {
		const ledger = this.get(hook);
		if (!ledger) {
			return { found: false, before: [], handler: [], after: [], replaced: false };
		}

		const registrations = Array.from(ledger.values());

		// Let TypeScript know that replaced handlers are default handlers by filtering to true
		const def = (T: HookRegistration<T>): T is HookRegistration<T, DefaultHandler<T>> => true;
		const sort = this.sortRegistrations;

		// Filter into before, after, and replace handlers
		const before = registrations.filter(({ before, replace }) => before && !replace).sort(sort);
		const replace = registrations.filter(({ replace }) => replace).filter(def).sort(sort); // prettier-ignore
		const after = registrations.filter(({ before, replace }) => !before && !replace).sort(sort);
		const replaced = replace.length > 0;

		// Define main handler registration
		// Created as HookRegistration[] array to allow passing it into hooks.run() directly
		let handler: HookRegistration<T, DefaultHandler<T>>[] = [];
		if (defaultHandler) {
			handler = [{ id: 0, hook, handler: defaultHandler }];
			if (replaced) {
				const index = replace.length - 1;
				const replacingHandler = replace[index].handler;
				const createDefaultHandler = (index: number): DefaultHandler<T> | undefined => {
					const next = replace[index - 1];
					if (next) {
						return (visit, args) =>
							next.handler(visit, args, createDefaultHandler(index - 1));
					} else {
						return defaultHandler;
					}
				};
				const nestedDefaultHandler = createDefaultHandler(index);
				handler = [
					{ id: 0, hook, handler: replacingHandler, defaultHandler: nestedDefaultHandler }
				];
			}
		}

		return { found: true, before, handler, after, replaced };
	}

	/**
	 * Sort two hook registrations by priority and registration order.
	 * @param a The registration object to compare
	 * @param b The other registration object to compare with
	 * @returns The sort direction
	 */
	protected sortRegistrations<T extends HookName>(
		a: HookRegistration<T>,
		b: HookRegistration<T>
	): number {
		const priority = (a.priority ?? 0) - (b.priority ?? 0);
		const id = a.id - b.id;
		return priority || id || 0;
	}

	/**
	 * Dispatch a custom event on the `document` for a hook. Prefixed with `swup:`
	 * @param hook Name of the hook.
	 */
	protected dispatchDomEvent<T extends HookName>(hook: T, args?: HookArguments<T>): void {
		const detail = { hook, args, visit: this.swup.visit };
		document.dispatchEvent(new CustomEvent(`swup:${hook}`, { detail }));
	}
}<|MERGE_RESOLUTION|>--- conflicted
+++ resolved
@@ -60,14 +60,9 @@
 	visit: Visit,
 	/** Local arguments passed into the handler. */
 	args: HookArguments<T>,
-<<<<<<< HEAD
-	defaultHandler?: Handler<T>
-) => Promise<any> | any;
-=======
 	/** Default handler to be executed. Available if replacing an internal hook handler. */
 	defaultHandler?: DefaultHandler<T>
 ) => T extends keyof HookReturnValues ? HookReturnValues[T] : Promise<unknown> | unknown;
->>>>>>> 7fcc16e5
 
 export type Handlers = {
 	[K in HookName]: Handler<K>[];

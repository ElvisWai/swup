--- conflicted
+++ resolved
@@ -2,11 +2,7 @@
 
 // window._swup holds the swup instance
 
-<<<<<<< HEAD
-const durationTolerance = 0.15; // 10% plus/minus
-=======
 const durationTolerance = 0.15; // 15% plus/minus
->>>>>>> 994227ae
 
 context('Window', () => {
     beforeEach(() => {
